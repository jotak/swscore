--- conflicted
+++ resolved
@@ -289,374 +289,7 @@
 ${GOPATH}/bin/kiali -config <your-config-file>
 ----
 
-<<<<<<< HEAD
-== Environment Variables
-
-Many configuration settings can optionally be set via environment variables. If one of the environment variables below are set, they serve as the default value for its associated YAML configuration setting. The following are currently supported:
-
-[cols="1a,1a"]
-|===
-|Environment Variable Name|Description and YAML Setting
-
-|`AUTH_STRATEGY`
-|Defines how users are to be authenticated. There are three strategies available: "anonymous" (which allows anyone to log in without needing credentials), "login" (which requires users to log in with the credentials found in the Kiali secret), and "openshift" (which requires users to log in with valid OpenShift user credentials). (Default: login)
-[source,yaml]
-----
-auth:
-  strategy: VALUE
-----
-
-|`KIALI_INSTALLATION_TAG`
-|Tag used to identify a particular instance/installation of the kiali server
-[source,yaml]
-----
-installation_tag: VALUE
-----
-
-|`IDENTITY_CERT_FILE`
-|Certificate file used to identify the file server. If set, you must go over https to retrieve content from the file server.
-[source,yaml]
-----
-identity:
-  cert_file: VALUE
-----
-
-|`IDENTITY_PRIVATE_KEY_FILE`
-|Private key file used to identify the server. If set, you must go over https to retrieve content from the file server.
-[source,yaml]
-----
-identity:
-  private_key_file: VALUE
-----
-
-|`ISTIO_NAMESPACE`
-| The namespace where Istio is installed. (Default: istio-system)
-[source,yaml]
-----
-istio_namespace: VALUE
-----
-
-|`ISTIO_LABEL_NAME_APP`
-| The label name of app required by Istio. (Default: app)
-[source,yaml]
-----
-istio_labels:
-  app_label_name: VALUE
-----
-
-|`ISTIO_LABEL_NAME_VERSION`
-| The label name of version required by Istio. (Default: version)
-[source,yaml]
-----
-istio_labels:
-  version_label_name: VALUE
-----
-
-|`SERVER_ADDRESS`
-|Where the http server is bound to.
-[source,yaml]
-----
-server:
-  address: VALUE
-----
-
-|`SERVER_PORT`
-|Where the http server is listening.
-[source,yaml]
-----
-server:
-  port: VALUE
-----
-
-|`SERVER_WEB_ROOT`
-|Context root path to serve Kiali API and webapp from. (Default: /)
-[source,yaml]
-----
-server:
-  web_root: /VALUE
-----
-
-|`SERVER_CORS_ALLOW_ALL`
-|When true, allows the web console to send requests to other domains other than where the console came from. Typically used for development environments only.
-[source,yaml]
-----
-server:
-  cors_allow_all: (true\|false)
-----
-
-|`SERVER_AUDIT_LOG`
-|When true, allows additional audit logging on Write operations. (default is true)
-[source,yaml]
-----
-server:
-  audit_log: (true\|false)
-----
-
-|`SERVER_STATIC_CONTENT_ROOT_DIRECTORY`
-|The file server will serve all static content found under this root directory.
-[source,yaml]
-----
-server:
-  static_content_root_directory: VALUE
-----
-
-|`SERVER_METRICS_ENABLED`
-|When true, Kiali will expose internal metrics for Prometheus. (default is true)
-[source,yaml]
-----
-server:
-  metrics_enabled: VALUE
-----
-
-|`SERVER_METRICS_PORT`
-|When server metrics are enabled, port on which the metrics server is started. (default is 9090)
-[source,yaml]
-----
-server:
-  metrics_port: VALUE
-----
-
-|`IN_CLUSTER`
-|The annotation used by Istio in a Deployment template. If in_cluster is false then you need to set environments: `KUBERNETES_SERVICE_HOST`, `KUBERNETES_SERVICE_PORT` (Local development mode : oc proxy --port KUBERNETES_SERVICE_PORT ). (default is `true`)
-[source,yaml]
-----
-in_cluster: (true\|false)
-----
-
-|`PROMETHEUS_SERVICE_URL`
-|The URL used to access and query the Prometheus Server. It must be accessible from Kiali pod. (default is `http://prometheus.istio-system:9090`)
-[source,yaml]
-----
-external_services:
-  prometheus_service_url: VALUE
-----
-
-|`PROMETHEUS_CUSTOM_METRICS_URL`
-|The URL used to query the Prometheus Server for building the runtime metrics dashboards. It must be accessible from Kiali pod. (default is `PROMETHEUS_SERVICE_URL`)
-[source,yaml]
-----
-external_services:
-  prometheus_custom_metrics_url: VALUE
-----
-
-|`ISTIO_SIDECAR_ANNOTATION`
-|The annotation used by Istio in Pods. (default is `sidecar.istio.io/status`)
-[source,yaml]
-----
-external_services:
-  istio:
-    istio_sidecar_annotation: VALUE
-----
-
-|`ISTIO_IDENTITY_DOMAIN`
-|The annotation used by Istio how Identity Domain. (default is `svc.cluster.local`)
-[source,yaml]
-----
-external_services:
-  istio:
-    istio_identity_domain: VALUE
-----
-
-|`ISTIO_URL_SERVICE_VERSION`
-|The Service of Istio to check version. (default is `http://istio-pilot:9093/version`)
-[source,yaml]
-----
-external_services:
-  istio:
-    istio_url_service_version: VALUE
-----
-
-|`GRAFANA_DISPLAY_LINK`
-|When `true`, a link to Grafana will be displayed for more dashboards. (default is `true`)
-[source,yaml]
-----
-external_services:
-  grafana:
-    display_link: (true\|false)
-----
-
-|`GRAFANA_URL`
-|The URL to the Grafana service. When not set, Kiali will report an error as it cannot generate links to Grafana. To avoid this error, either set a valid URL (it must be accessible from user browser), or turn off `GRAFANA_DISPLAY_LINK` options.
-[source,yaml]
-----
-external_services:
-  grafana:
-    url: VALUE
-----
-
-|`GRAFANA_API_KEY`
-|API key to access Grafana. API key only requires `viewer` permissions.
-[source,yaml]
-----
-external_services:
-  grafana:
-    api_key: VALUE
-----
-
-|`GRAFANA_USERNAME`
-|Username to be used when making requests to Grafana. User only requires `viewer` permissions. Requires `GRAFANA_PASSWORD`.
-[source,yaml]
-----
-external_services:
-  grafana:
-    username: VALUE
-----
-
-|`GRAFANA_PASSWORD`
-|Password to be used when making requests to Grafana. User only requires `viewer` permissions. Has no effect without `GRAFANA_USERNAME`.
-[source,yaml]
-----
-external_services:
-  grafana:
-    password: VALUE
-----
-
-|`GRAFANA_SERVICE_NAMESPACE`
-|The Kubernetes namespace that holds the Grafana service. (default is `istio-system`). If this and `GRAFANA_SERVICE` are set to empty String it uses `GRAFANA_URL` for communication.
-[source,yaml]
-----
-external_services:
-  grafana:
-    service_namespace: VALUE
-----
-
-|`GRAFANA_SERVICE`
-|The Kubernetes service name for Grafana. (default is `grafana`). Kiali uses GRAFANA_SERVICE to connect internally (within the cluster) to Grafana service. If this and `GRAFANA_SERVICE_NAMESPACE` are set to empty String it uses `GRAFANA_URL` for communication.
-[source,yaml]
-----
-external_services:
-  grafana:
-    service: VALUE
-----
-
-|`GRAFANA_SERVICE_DASHBOARD_PATTERN`
-|Search pattern for Grafana Service dashboard. (default is `Istio%20Service%20Dashboard`)
-[source,yaml]
-----
-external_services:
-  grafana:
-    service_dashboard_pattern: VALUE
-----
-
-|`GRAFANA_WORKLOAD_DASHBOARD_PATTERN`
-|Search pattern for Grafana Workload dashboard. (default is `Istio%20Workload%20Dashboard`)
-[source,yaml]
-----
-external_services:
-  grafana:
-    workload_dashboard_pattern: VALUE
-----
-
-|`GRAFANA_VAR_NAMESPACE`
-|The name of the Grafana variable that controls namespaces in dashboards. (default is `var-namespace`)
-[source,yaml]
-----
-external_services:
-  grafana:
-    var_namespace: VALUE
-----
-
-|`GRAFANA_VAR_SERVICE`
-|The name of the Grafana variable that controls services in dashboards. (default is `var-service`)
-[source,yaml]
-----
-external_services:
-  grafana:
-    var_service: VALUE
-----
-
-|`GRAFANA_VAR_WORKLOAD`
-|The name of the Grafana variable that controls workloads in dashboards. (default is `var-workload`)
-[source,yaml]
-----
-external_services:
-  grafana:
-    var_workload: VALUE
-----
-
-|`JAEGER_SERVICE`
-|The name of the Jaeger service.(default is `jaeger-query`). Kiali uses JAEGER_SERVICE to connect internally (within the cluster) to Jaeger service to query the error traces.
-[source,yaml]
-----
-external_services:
-  jaeger:
-    service: VALUE
-----
-
-|`JAEGER_URL`
-|The URL to the Jaeger service. When not set, Kiali throw an error when the user try request to Jaeger (/api/jaeger).
-[source,yaml]
-----
-external_services:
-  jaeger:
-    url: VALUE
-----
-
-|`API_NAMESPACES_EXCLUDE`
-|An optional list of namespaces/projects excluded from the list of namespaces provided by the API and UI. Regex is supported. This does not affect explicit namespace access.
-[source,yaml]
-----
-api:
-  namespaces:
-    exclude:
-    - namespacePattern1
-    - namespacePattern2
-    - etc..
-----
-
-|`LOGIN_TOKEN_SIGNING_KEY`
-|The signing key used to generate tokens for user authentication. (default is `kiali`)
-[source,yaml]
-----
-login_token:
-  signing_key: VALUE
-----
-|`LOGIN_TOKEN_EXPIRATION_SECONDS`
-|The token expiration in seconds. (default is 10 hours => 36000)
-[source,yaml]
-----
-login_token:
-  expiration_seconds: VALUE
-----
-|`KUBERNETES_BURST`
-|The Burst value of Kubernetes client (default is 200)
-[source,yaml]
-----
-kubernetes_config:
-  burst: VALUE
-----
-|`KUBERNETES_QPS`
-|The QPS value of Kubernetes client (default is 175)
-[source,yaml]
-----
-kubernetes_config:
-  qps: VALUE
-----
-|`KUBERNETES_CACHE_ENABLED`
-|Flag to use a Kubernetes cache for watching changes and updating pods and controllers data asynchronously.
-
-*Important*
-
-Kubernetes cache is not compatible with reduced permissions scenearios.
-
-(default is false)
-[source,yaml]
-----
-kubernetes_config:
-  cache_enabled: VALUE
-----
-|`KUBERNETES_CACHE_DURATION`
-|The ratio interval (expressed in nanoseconds) used for the cache to perform a full refresh.
-
-(default is 300000000)
-[source,yaml]
-----
-kubernetes_config:
-  cache_duration: VALUE
-----
-=======
 == Configuration
->>>>>>> e3772de4
 
 Many configuration settings can optionally be set within the Kiali Operator custom resource (CR) file. See link:./operator/deploy/kiali/kiali_cr.yaml[this example Kiali CR file] that has all the configuration settings documented.
 
